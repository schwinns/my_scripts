--- conflicted
+++ resolved
@@ -1757,14 +1757,9 @@
 
             run_per_frame = partial(self._polyhedron_size_per_frame,
                                     biased_ion=biased_ion,
-<<<<<<< HEAD
                                     r0=r0,
                                     for_visualization=False)
-            frame_values = np.arange(self.universe.trajectory.n_frames)
-=======
-                                    r0=r0)
             frame_values = np.arange(self.universe.trajectory.n_frames, step=step)
->>>>>>> 990d41ab
 
             with Pool(n) as worker_pool:
                 result = worker_pool.map(run_per_frame, frame_values)
@@ -2090,11 +2085,8 @@
         shell = self.universe.select_atoms(f'(sphzone {r0} index {ion.index})')
         pos = self._unwrap_shell(ion, r0)
         shell.positions = pos
-<<<<<<< HEAD
+        pos = self._points_on_atomic_radius(shell, n_points=200)
         pos = self._points_on_atomic_radius(shell, n_points=100)
-=======
-        pos = self._points_on_atomic_radius(shell, n_points=200)
->>>>>>> 990d41ab
         center = ion.position
 
         if len(shell) < 4: # cannot create a polyhedron
@@ -2144,11 +2136,9 @@
                     saved_points = (pt, intersection_points, projected_points, mean_point)
                     area = intersection_hull.volume
 
-<<<<<<< HEAD
+        print(f'\tFinished frame {frame_idx} / {self.universe.trajectory.n_frames}')
+
         print(f'\tFinished frame {frame_idx} / {biased_ion.universe.trajectory.n_frames}')
-=======
-        print(f'\tFinished frame {frame_idx} / {self.universe.trajectory.n_frames}')
->>>>>>> 990d41ab
 
         if for_visualization:
             return area, volume, saved_points
